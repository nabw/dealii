// ---------------------------------------------------------------------
//
// Copyright (C) 1998 - 2014 by the deal.II authors
//
// This file is part of the deal.II library.
//
// The deal.II library is free software; you can use it, redistribute
// it, and/or modify it under the terms of the GNU Lesser General
// Public License as published by the Free Software Foundation; either
// version 2.1 of the License, or (at your option) any later version.
// The full text of the license can be found in the file LICENSE at
// the top level of the deal.II distribution.
//
// ---------------------------------------------------------------------

#ifndef __deal2__vector_tools_h
#define __deal2__vector_tools_h


#include <deal.II/base/config.h>
#include <deal.II/base/exceptions.h>
#include <deal.II/base/quadrature_lib.h>
#include <deal.II/base/point.h>
#include <deal.II/dofs/function_map.h>
#include <deal.II/fe/mapping_q.h>
#include <deal.II/hp/mapping_collection.h>

#include <map>
#include <vector>
#include <set>

DEAL_II_NAMESPACE_OPEN

template <int dim, typename Number> class Function;
template <int dim, typename Number> struct FunctionMap;
template <int dim> class Quadrature;
template <int dim> class QGauss;

template <typename number> class Vector;
template <typename number> class FullMatrix;
template <int dim, int spacedim> class Mapping;
template <int dim, int spacedim> class DoFHandler;
template <typename gridtype> class InterGridMap;
namespace hp
{
  template <int dim, int spacedim> class DoFHandler;
  template <int dim, int spacedim> class MappingCollection;
  template <int dim> class QCollection;
}
class ConstraintMatrix;


//TODO: Move documentation of functions to the functions!

/**
 * Provide a namespace which offers some operations on vectors. Among these
 * are assembling of standard vectors, integration of the difference of a
 * finite element solution and a continuous function, interpolations and
 * projections of continuous functions to the finite element space and other
 * operations.
 *
 * @note There exist two versions of almost each function. One with a Mapping
 * argument and one without. If a code uses a mapping different from MappingQ1
 * the functions <b>with</b> mapping argument should be used. Code that uses
 * only MappingQ1 may also use the functions without Mapping argument. Each of
 * these latter functions create a MappingQ1 object and just call the
 * respective functions with that object as mapping argument. The functions
 * without Mapping argument still exist to ensure backward compatibility.
 * Nevertheless it is advised to change the user's codes to store a specific
 * Mapping object and to use the functions that take this Mapping object as
 * argument. This gives the possibility to easily extend the user codes to
 * work also on mappings of higher degree, this just by exchanging MappingQ1
 * by, for example, a MappingQ or another Mapping object of interest.
 *
 * <h3>Description of operations</h3>
 *
 * This collection of methods offers the following operations:
 * <ul>
 * <li> Interpolation: assign each degree of freedom in the vector to be the
 * value of the function given as argument. This is identical to saying that
 * the resulting finite element function (which is isomorphic to the output
 * vector) has exact function values in all support points of trial functions.
 * The support point of a trial function is the point where its value equals
 * one, e.g. for linear trial functions the support points are four corners of
 * an element. This function therefore relies on the assumption that a finite
 * element is used for which the degrees of freedom are function values
 * (Lagrange elements) rather than gradients, normal derivatives, second
 * derivatives, etc (Hermite elements, quintic Argyris element, etc.).
 *
 * It seems inevitable that some values of the vector to be created are set
 * twice or even more than that. The reason is that we have to loop over all
 * cells and get the function values for each of the trial functions located
 * thereon. This applies also to the functions located on faces and corners
 * which we thus visit more than once. While setting the value in the vector
 * is not an expensive operation, the evaluation of the given function may be,
 * taking into account that a virtual function has to be called.
 *
 * <li> Projection: compute the <i>L</i><sup>2</sup>-projection of the given
 * function onto the finite element space, i.e. if <i>f</i> is the function to
 * be projected, compute <i>f<sub>h</sub></i> in <i>V<sub>h</sub></i> such
 * that
 * (<i>f<sub>h</sub></i>,<i>v<sub>h</sub></i>)=(<i>f</i>,<i>v<sub>h</sub></i>)
 * for all discrete test functions <i>v<sub>h</sub></i>. This is done through
 * the solution of the linear system of equations <i> M v = f</i> where
 * <i>M</i> is the mass matrix $m_{ij} = \int_\Omega \phi_i(x) \phi_j(x) dx$
 * and $f_i = \int_\Omega f(x) \phi_i(x) dx$. The solution vector $v$ then is
 * the nodal representation of the projection <i>f<sub>h</sub></i>. The
 * project() functions are used in the step-21 and step-23 tutorial programs.
 *
 * In order to get proper results, it be may necessary to treat boundary
 * conditions right. Below are listed some cases where this may be needed.  If
 * needed, this is done by <i>L</i><sup>2</sup>-projection of the trace of the
 * given function onto the finite element space restricted to the boundary of
 * the domain, then taking this information and using it to eliminate the
 * boundary nodes from the mass matrix of the whole domain, using the
 * MatrixTools::apply_boundary_values() function. The projection of the trace
 * of the function to the boundary is done with the
 * VectorTools::project_boundary_values() (see below) function, which is
 * called with a map of boundary functions FunctionMap in which all boundary
 * indicators from zero to numbers::internal_face_boundary_id-1
 * (numbers::internal_face_boundary_id is used for other purposes, see the
 * Triangulation class documentation) point to the function to be projected.
 * The projection to the boundary takes place using a second quadrature
 * formula on the boundary given to the project() function. The first
 * quadrature formula is used to compute the right hand side and for numerical
 * quadrature of the mass matrix.
 *
 * The projection of the boundary values first, then eliminating them from the
 * global system of equations is not needed usually. It may be necessary if
 * you want to enforce special restrictions on the boundary values of the
 * projected function, for example in time dependent problems: you may want to
 * project the initial values but need consistency with the boundary values
 * for later times. Since the latter are projected onto the boundary in each
 * time step, it is necessary that we also project the boundary values of the
 * initial values, before projecting them to the whole domain.
 *
 * Obviously, the results of the two schemes for projection are different.
 * Usually, when projecting to the boundary first, the
 * <i>L</i><sup>2</sup>-norm of the difference between original function and
 * projection over the whole domain will be larger (factors of five have been
 * observed) while the <i>L</i><sup>2</sup>-norm of the error integrated over
 * the boundary should of course be less. The reverse should also hold if no
 * projection to the boundary is performed.
 *
 * The selection whether the projection to the boundary first is needed is
 * done with the <tt>project_to_boundary_first</tt> flag passed to the
 * function.  If @p false is given, the additional quadrature formula for
 * faces is ignored.
 *
 * You should be aware of the fact that if no projection to the boundary is
 * requested, a function with zero boundary values may not have zero boundary
 * values after projection. There is a flag for this especially important
 * case, which tells the function to enforce zero boundary values on the
 * respective boundary parts. Since enforced zero boundary values could also
 * have been reached through projection, but are more economically obtain
 * using other methods, the @p project_to_boundary_first flag is ignored if
 * the @p enforce_zero_boundary flag is set.
 *
 * The solution of the linear system is presently done using a simple CG
 * method without preconditioning and without multigrid. This is clearly not
 * too efficient, but sufficient in many cases and simple to implement. This
 * detail may change in the future.
 *
 * <li> Creation of right hand side vectors: The create_right_hand_side()
 * function computes the vector $f_i = \int_\Omega f(x) \phi_i(x) dx$. This is
 * the same as what the <tt>MatrixCreator::create_*</tt> functions which take
 * a right hand side do, but without assembling a matrix.
 *
 * <li> Creation of right hand side vectors for point sources: The
 * create_point_source_vector() function computes the vector $f_i =
 * \int_\Omega \delta(x-x_0) \phi_i(x) dx$.
 *
 * <li> Creation of boundary right hand side vectors: The
 * create_boundary_right_hand_side() function computes the vector $f_i =
 * \int_{\partial\Omega} g(x) \phi_i(x) dx$. This is the right hand side
 * contribution of boundary forces when having inhomogeneous Neumann boundary
 * values in Laplace's equation or other second order operators. This function
 * also takes an optional argument denoting over which parts of the boundary
 * the integration shall extend. If the default argument is used, it is
 * applied to all boundaries.
 *
 * <li> Interpolation of boundary values: The
 * MatrixTools::apply_boundary_values() function takes a list of boundary
 * nodes and their values. You can get such a list by interpolation of a
 * boundary function using the interpolate_boundary_values() function. To use
 * it, you have to specify a list of pairs of boundary indicators (of type
 * <tt>types::boundary_id</tt>; see the section in the documentation of the
 * Triangulation class for more details) and the according functions denoting
 * the Dirichlet boundary values of the nodes on boundary faces with this
 * boundary indicator.
 *
 * Usually, all other boundary conditions, such as inhomogeneous Neumann
 * values or mixed boundary conditions are handled in the weak formulation. No
 * attempt is made to include these into the process of matrix and vector
 * assembly therefore.
 *
 * Within this function, boundary values are interpolated, i.e. a node is
 * given the point value of the boundary function. In some cases, it may be
 * necessary to use the L2-projection of the boundary function or any other
 * method. For this purpose we refer to the project_boundary_values() function
 * below.
 *
 * You should be aware that the boundary function may be evaluated at nodes on
 * the interior of faces. These, however, need not be on the true boundary,
 * but rather are on the approximation of the boundary represented by the
 * mapping of the unit cell to the real cell. Since this mapping will in most
 * cases not be the exact one at the face, the boundary function is evaluated
 * at points which are not on the boundary and you should make sure that the
 * returned values are reasonable in some sense anyway.
 *
 * In 1d the situation is a bit different since there faces (i.e. vertices)
 * have no boundary indicator. It is assumed that if the boundary indicator
 * zero is given in the list of boundary functions, the left boundary point is
 * to be interpolated while the right boundary point is associated with the
 * boundary index 1 in the map. The respective boundary functions are then
 * evaluated at the place of the respective boundary point.
 *
 * <li> Projection of boundary values: The project_boundary_values() function
 * acts similar to the interpolate_boundary_values() function, apart from the
 * fact that it does not get the nodal values of boundary nodes by
 * interpolation but rather through the <i>L</i><sup>2</sup>-projection of the
 * trace of the function to the boundary.
 *
 * The projection takes place on all boundary parts with boundary indicators
 * listed in the map (FunctioMap::FunctionMap) of boundary functions. These
 * boundary parts may or may not be continuous. For these boundary parts, the
 * mass matrix is assembled using the
 * MatrixTools::create_boundary_mass_matrix() function, as well as the
 * appropriate right hand side. Then the resulting system of equations is
 * solved using a simple CG method (without preconditioning), which is in most
 * cases sufficient for the present purpose.
 *
 * <li> Computing errors: The function integrate_difference() performs the
 * calculation of the error between a given (continuous) reference function
 * and the finite element solution in different norms. The integration is
 * performed using a given quadrature formula and assumes that the given
 * finite element objects equals that used for the computation of the
 * solution.
 *
 * The result is stored in a vector (named @p difference), where each entry
 * equals the given norm of the difference on a cell. The order of entries is
 * the same as a @p cell_iterator takes when started with @p begin_active and
 * promoted with the <tt>++</tt> operator.
 *
 * This data, one number per active cell, can be used to generate graphical
 * output by directly passing it to the DataOut class through the
 * DataOut::add_data_vector function. Alternatively, it can be interpolated to
 * the nodal points of a finite element field using the
 * DoFTools::distribute_cell_to_dof_vector function.
 *
 * Presently, there is the possibility to compute the following values from
 * the difference, on each cell: @p mean, @p L1_norm, @p L2_norm, @p
 * Linfty_norm, @p H1_seminorm and @p H1_norm, see VectorTools::NormType. For
 * the mean difference value, the reference function minus the numerical
 * solution is computed, not the other way round.
 *
 * The infinity norm of the difference on a given cell returns the maximum
 * absolute value of the difference at the quadrature points given by the
 * quadrature formula parameter. This will in some cases not be too good an
 * approximation, since for example the Gauss quadrature formulae do not
 * evaluate the difference at the end or corner points of the cells. You may
 * want to choose a quadrature formula with more quadrature points or one with
 * another distribution of the quadrature points in this case. You should also
 * take into account the superconvergence properties of finite elements in
 * some points: for example in 1D, the standard finite element method is a
 * collocation method and should return the exact value at nodal points.
 * Therefore, the trapezoidal rule should always return a vanishing L-infinity
 * error. Conversely, in 2D the maximum L-infinity error should be located at
 * the vertices or at the center of the cell, which would make it plausible to
 * use the Simpson quadrature rule. On the other hand, there may be
 * superconvergence at Gauss integration points. These examples are not
 * intended as a rule of thumb, rather they are thought to illustrate that the
 * use of the wrong quadrature formula may show a significantly wrong result
 * and care should be taken to chose the right formula.
 *
 * The <i>H</i><sup>1</sup> seminorm is the <i>L</i><sup>2</sup> norm of the
 * gradient of the difference. The square of the full <i>H</i><sup>1</sup>
 * norm is the sum of the square of seminorm and the square of the
 * <i>L</i><sup>2</sup> norm.
 *
 * To get the global <i>L<sup>1</sup></i> error, you have to sum up the
 * entries in @p difference, e.g. using Vector::l1_norm() function.  For the
 * global <i>L</i><sup>2</sup> difference, you have to sum up the squares of
 * the entries and take the root of the sum, e.g. using Vector::l2_norm().
 * These two operations represent the <i>l</i><sub>1</sub> and
 * <i>l</i><sub>2</sub> norms of the vectors, but you need not take the
 * absolute value of each entry, since the cellwise norms are already
 * positive.
 *
 * To get the global mean difference, simply sum up the elements as above. To
 * get the $L_\infty$ norm, take the maximum of the vector elements, e.g.
 * using the Vector::linfty_norm() function.
 *
 * For the global <i>H</i><sup>1</sup> norm and seminorm, the same rule
 * applies as for the <i>L</i><sup>2</sup> norm: compute the
 * <i>l</i><sub>2</sub> norm of the cell error vector.
 *
 * Note that, in the codimension one case, if you ask for a norm that requires
 * the computation of a gradient, then the provided function is automatically
 * projected along the curve, and the difference is only computed on the
 * tangential part of the gradient, since no information is available on the
 * normal component of the gradient anyway.
 * </ul>
 *
 * All functions use the finite element given to the DoFHandler object the
 * last time that the degrees of freedom were distributed over the
 * triangulation. Also, if access to an object describing the exact form of
 * the boundary is needed, the pointer stored within the triangulation object
 * is accessed.
 *
 * @note Instantiations for this template are provided for some vector types,
 * in particular <code>Vector&lt;float&gt;, Vector&lt;double&gt;,
 * BlockVector&lt;float&gt;, BlockVector&lt;double&gt;</code>; others can be
 * generated in application code (see the section on @ref Instantiations in
 * the manual).
 *
 * @ingroup numerics
 * @author Wolfgang Bangerth, Ralf Hartmann, Guido Kanschat, 1998, 1999, 2000,
 * 2001
 */
namespace VectorTools
{
  /**
   * Denote which norm/integral is to be computed by the
   * integrate_difference() function of this class. The following
   * possibilities are implemented:
   */
  enum NormType
  {
    /**
     * The function or difference of functions is integrated on each cell.
     */
    mean,
    /**
     * The absolute value of the function is integrated.
     */
    L1_norm,
    /**
     * The square of the function is integrated and the the square root of the
     * result is computed on each cell.
     */
    L2_norm,
    /**
     * The absolute value to the <i>p</i>th power is integrated and the pth
     * root is computed on each cell. The exponent <i>p</i> is the last
     * parameter of the function.
     */
    Lp_norm,
    /**
     * The maximum absolute value of the function.
     */
    Linfty_norm,
    /**
     * #L2_norm of the gradient.
     */
    H1_seminorm,
    /**
     * The square of this norm is the square of the #L2_norm plus the square
     * of the #H1_seminorm.
     */
    H1_norm,
    /**
     * #Lp_norm of the gradient.
     */
    W1p_seminorm,
    /**
     * same as #H1_norm for <i>L<sup>p</sup></i>.
     */
    W1p_norm,
    /**
     * #Linfty_norm of the gradient.
     */
    W1infty_seminorm,
    /**
     * same as #H1_norm for <i>L<sup>infty</sup></i>.
     */
    W1infty_norm

  };
  /**
   * @name Interpolation and projection
   */
  //@{
  /**
   * Compute the interpolation of @p function at the support points to the
   * finite element space described by the Triangulation and FiniteElement
   * object with which the given DoFHandler argument is initialized. It is
   * assumed that the number of components of @p function matches that of the
   * finite element used by @p dof.
   *
   * Note that you may have to call <tt>hanging_nodes.distribute(vec)</tt>
   * with the hanging nodes from space @p dof afterwards, to make the result
   * continuous again.
   *
   * The template argument <code>DH</code> may either be of type DoFHandler or
   * hp::DoFHandler.
   *
   * See the general documentation of this class for further information.
   *
   * @todo The @p mapping argument should be replaced by a
   * hp::MappingCollection in case of a hp::DoFHandler.
   */
  template <class VECTOR, int dim, int spacedim, template <int,int> class DH>
  void interpolate (const Mapping<dim,spacedim>    &mapping,
                    const DH<dim,spacedim>         &dof,
                    const Function<spacedim,double>       &function,
                    VECTOR                         &vec);

  /**
   * Calls the @p interpolate() function above with
   * <tt>mapping=MappingQ1@<dim>@()</tt>.
   */
  template <class VECTOR, class DH>
  void interpolate (const DH              &dof,
                    const Function<DH::space_dimension,double>   &function,
                    VECTOR                &vec);

  /**
   * Interpolate different finite element spaces. The interpolation of vector
   * @p data_1 is executed from the FE space represented by @p dof_1 to the
   * vector @p data_2 on FE space @p dof_2. The interpolation on each cell is
   * represented by the matrix @p transfer. Curved boundaries are neglected so
   * far.
   *
   * Note that you may have to call <tt>hanging_nodes.distribute(data_2)</tt>
   * with the hanging nodes from space @p dof_2 afterwards, to make the result
   * continuous again.
   *
   * @note Instantiations for this template are provided for some vector types
   * (see the general documentation of the class), but only the same vector
   * for InVector and OutVector. Other combinations must be instantiated by
   * hand.
   */
  template <int dim, class InVector, class OutVector, int spacedim>
  void interpolate (const DoFHandler<dim,spacedim>    &dof_1,
                    const DoFHandler<dim,spacedim>    &dof_2,
                    const FullMatrix<double> &transfer,
                    const InVector           &data_1,
                    OutVector                &data_2);

  /**
   * This function is a kind of generalization or modification of the very
   * first interpolate() function in the series. It interpolations a set of
   * functions onto the finite element space given by the DoFHandler argument
   * where the determination which function to use is made based on the
   * material id (see @ref GlossMaterialId) of each cell.
   *
   * @param mapping        - The mapping to use to determine the location of
   * support points at which the functions are to be evaluated.
   * @param dof_handler    - DoFHandler initialized with Triangulation and
   * FiniteElement objects,
   * @param function_map   - std::map reflecting the correspondence between
   * material ids and functions,
   * @param dst            - global FE vector at the support points,
   * @param component_mask - mask of components that shall be interpolated
   *
   * @note If a material id of some group of cells is missed in @p
   * function_map, then @p dst will not be updated in the respective degrees
   * of freedom of the output vector For example, if @p dst was successfully
   * initialized to capture the degrees of freedom of the @p dof_handler of
   * the problem with all zeros in it, then those zeros which correspond to
   * the missed material ids will still remain in @p dst even after calling
   * this function.
   *
   * @note Degrees of freedom located on faces between cells of different
   * material ids will get their value by that cell which was called last in
   * the respective loop over cells implemented in this function. Since this
   * process is kind of arbitrary, you cannot control it. However, if you want
   * to have control over the order in which cells are visited, let us take a
   * look at the following example: Let @p u be a variable of interest which
   * is approximated by some CG finite element. Let @p 0, @p 1 and @p 2 be
   * material ids of cells on the triangulation. Let 0: 0.0, 1: 1.0, 2: 2.0 be
   * the whole @p function_map that you want to pass to this function, where
   * @p key is a material id and @p value is a value of @p u. By using the
   * whole @p function_map you do not really know which values will be
   * assigned to the face DoFs. On the other hand, if you split the whole @p
   * function_map into three smaller independent objects 0: 0.0 and 1: 1.0 and
   * 2: 2.0 and make three distinct calls of this function passing each of
   * these objects separately (the order depends on what you want to get
   * between cells), then each subsequent call will rewrite the intercell @p
   * dofs of the previous one.
   *
   * @author Valentin Zingan, 2013
   */
  template<typename VECTOR, typename DH>
  void
  interpolate_based_on_material_id(const Mapping<DH::dimension, DH::space_dimension>                          &mapping,
                                   const DH                                                                   &dof_handler,
                                   const std::map< types::material_id, const Function<DH::space_dimension,double>* > &function_map,
                                   VECTOR                                                                     &dst,
                                   const ComponentMask                                                        &component_mask = ComponentMask());

  /**
   * Gives the interpolation of a @p dof1-function @p u1 to a @p dof2-function
   * @p u2, where @p dof1 and @p dof2 represent different triangulations with
   * a common coarse grid.
   *
   * dof1 and dof2 need to have the same finite element discretization.
   *
   * Note that for continuous elements on grids with hanging nodes (i.e.
   * locally refined grids) this function does not give the expected output.
   * Indeed, the resulting output vector does not necessarily respect
   * continuity requirements at hanging nodes, due to local cellwise
   * interpolation.
   *
   * For this case (continuous elements on grids with hanging nodes), please
   * use the interpolate_to_different_mesh function with an additional
   * ConstraintMatrix argument, see below, or make the field conforming
   * yourself by calling the @p ConstraintsMatrix::distribute function of your
   * hanging node constraints object.
   */
  template <int dim, int spacedim,
            template <int,int> class DH,
            class VECTOR>
  void
  interpolate_to_different_mesh (const DH<dim, spacedim> &dof1,
                                 const VECTOR            &u1,
                                 const DH<dim, spacedim> &dof2,
                                 VECTOR                  &u2);

  /**
   * Gives the interpolation of a @p dof1-function @p u1 to a @p dof2-function
   * @p u2, where @p dof1 and @p dof2 represent different triangulations with
   * a common coarse grid.
   *
   * dof1 and dof2 need to have the same finite element discretization.
   *
   * @p constraints is a hanging node constraints object corresponding to @p
   * dof2. This object is particularly important when interpolating onto
   * continuous elements on grids with hanging nodes (locally refined grids):
   * Without it - due to cellwise interpolation - the resulting output vector
   * does not necessarily respect continuity requirements at hanging nodes.
   */
  template <int dim, int spacedim,
            template <int,int> class DH,
            class VECTOR>
  void
  interpolate_to_different_mesh (const DH<dim, spacedim> &dof1,
                                 const VECTOR            &u1,
                                 const DH<dim, spacedim> &dof2,
                                 const ConstraintMatrix  &constraints,
                                 VECTOR                  &u2);


  /**
   * The same function as above, but takes an InterGridMap object directly as
   * a parameter. Useful for interpolating several vectors at the same time.
   *
   * @p intergridmap has to be initialized via InterGridMap::make_mapping
   * pointing from a source DoFHandler to a destination DoFHandler.
   */
  template <int dim, int spacedim,
            template <int,int> class DH,
            class VECTOR>
  void
  interpolate_to_different_mesh (const InterGridMap<DH<dim, spacedim> > &intergridmap,
                                 const VECTOR                           &u1,
                                 const ConstraintMatrix                 &constraints,
                                 VECTOR                                 &u2);

  /**
   * Compute the projection of @p function to the finite element space.
   *
   * By default, projection to the boundary and enforcement of zero boundary
   * values are disabled. The ordering of arguments to this function is such
   * that you need not give a second quadrature formula if you don't want to
   * project to the boundary first, but that you must if you want to do so.
   *
   * This function needs the mass matrix of the finite element space on the
   * present grid. To this end, the mass matrix is assembled exactly using
   * MatrixTools::create_mass_matrix. This function performs numerical
   * quadrature using the given quadrature rule; you should therefore make
   * sure that the given quadrature formula is also sufficient for the
   * integration of the mass matrix.
   *
   * See the general documentation of this class for further information.
   *
   * In 1d, the default value of the boundary quadrature formula is an invalid
   * object since integration on the boundary doesn't happen in 1d.
   */
  template <int dim, class VECTOR, int spacedim>
  void project (const Mapping<dim, spacedim>       &mapping,
                const DoFHandler<dim,spacedim>    &dof,
                const ConstraintMatrix   &constraints,
                const Quadrature<dim>    &quadrature,
                const Function<spacedim,double>      &function,
                VECTOR                   &vec,
                const bool                enforce_zero_boundary = false,
                const Quadrature<dim-1>  &q_boundary = (dim > 1 ?
                                                        QGauss<dim-1>(2) :
                                                        Quadrature<dim-1>(0)),
                const bool                project_to_boundary_first = false);

  /**
   * Calls the project() function above, with
   * <tt>mapping=MappingQ1@<dim@>()</tt>.
   */
  template <int dim, class VECTOR, int spacedim>
  void project (const DoFHandler<dim,spacedim>    &dof,
                const ConstraintMatrix   &constraints,
                const Quadrature<dim>    &quadrature,
                const Function<spacedim,double>      &function,
                VECTOR                   &vec,
                const bool                enforce_zero_boundary = false,
                const Quadrature<dim-1>  &q_boundary = (dim > 1 ?
                                                        QGauss<dim-1>(2) :
                                                        Quadrature<dim-1>(0)),
                const bool                project_to_boundary_first = false);

  /**
   * Same as above, but for arguments of type hp::DoFHandler,
   * hp::QuadratureCollection, hp::MappingCollection
   */
  template <int dim, class VECTOR, int spacedim>
  void project (const hp::MappingCollection<dim, spacedim>       &mapping,
                const hp::DoFHandler<dim,spacedim>    &dof,
                const ConstraintMatrix   &constraints,
                const hp::QCollection<dim>    &quadrature,
                const Function<spacedim,double>      &function,
                VECTOR                   &vec,
                const bool                enforce_zero_boundary = false,
                const hp::QCollection<dim-1>  &q_boundary = hp::QCollection<dim-1>(dim > 1 ?
                                                            QGauss<dim-1>(2) :
                                                            Quadrature<dim-1>(0)),
                const bool                project_to_boundary_first = false);

  /**
   * Calls the project() function above, with a collection of
   * MappingQ1@<dim@>() objects.
   */
  template <int dim, class VECTOR, int spacedim>
  void project (const hp::DoFHandler<dim,spacedim>    &dof,
                const ConstraintMatrix   &constraints,
                const hp::QCollection<dim>    &quadrature,
                const Function<spacedim,double>      &function,
                VECTOR                   &vec,
                const bool                enforce_zero_boundary = false,
                const hp::QCollection<dim-1>  &q_boundary = hp::QCollection<dim-1>(dim > 1 ?
                                                            QGauss<dim-1>(2) :
                                                            Quadrature<dim-1>(0)),
                const bool                project_to_boundary_first = false);

  /**
   * Compute Dirichlet boundary conditions.  This function makes up a map of
   * degrees of freedom subject to Dirichlet boundary conditions and the
   * corresponding values to be assigned to them, by interpolation around the
   * boundary. If the @p boundary_values object contained values before, the
   * new ones are added, or the old ones overwritten if a node of the boundary
   * part to be used was already in the map of boundary values.
   *
   * The parameter @p function_map provides a list of boundary indicators to
   * be handled by this function and corresponding boundary value functions.
   * The keys of this map correspond to the number @p boundary_indicator of
   * the face.  numbers::internal_face_boundary_id is an illegal value for
   * this key since it is reserved for interior faces.
   *
   * The flags in the last parameter, @p component_mask denote which
   * components of the finite element space shall be interpolated. If it is
   * left as specified by the default value (i.e. an empty array), all
   * components are interpolated. If it is different from the default value,
   * it is assumed that the number of entries equals the number of components
   * in the boundary functions and the finite element, and those components in
   * the given boundary function will be used for which the respective flag
   * was set in the component mask. See also @ref GlossComponentMask. As an
   * example, assume that you are solving the Stokes equations in 2d, with
   * variables $(u,v,p)$ and that you only want to interpolate boundary values
   * for the pressure, then the component mask should correspond to
   * <code>(true,true,false)</code>.
   *
   * @note Whether a component mask has been specified or not, the number of
   * components of the functions in @p function_map must match that of the
   * finite element used by @p dof. In other words, for the example above, you
   * need to provide a Function object that has 3 components (the two
   * velocities and the pressure), even though you are only interested in the
   * first two of them. interpolate_boundary_values() will then call this
   * function to obtain a vector of 3 values at each interpolation point but
   * only take the first two and discard the third. In other words, you are
   * free to return whatever you like in the third component of the vector
   * returned by Function::vector_value, but the Function object must state
   * that it has 3 components.
   *
   * If the finite element used has shape functions that are non-zero in more
   * than one component (in deal.II speak: they are non-primitive), then these
   * components can presently not be used for interpolating boundary values.
   * Thus, the elements in the component mask corresponding to the components
   * of these non-primitive shape functions must be @p false.
   *
   * See the general documentation of this class for more information.
   */
  template <class DH>
  void
  interpolate_boundary_values (const Mapping<DH::dimension,DH::space_dimension>            &mapping,
                               const DH                 &dof,
                               const typename FunctionMap<DH::space_dimension>::type &function_map,
                               std::map<types::global_dof_index,double> &boundary_values,
                               const ComponentMask       &component_mask = ComponentMask());

  /**
   * Like the previous function, but take a mapping collection to go with the
   * hp::DoFHandler object.
   */
  template <int dim, int spacedim>
  void
  interpolate_boundary_values (const hp::MappingCollection<dim,spacedim>            &mapping,
                               const hp::DoFHandler<dim,spacedim>                 &dof,
                               const typename FunctionMap<spacedim>::type &function_map,
                               std::map<types::global_dof_index,double> &boundary_values,
                               const ComponentMask       &component_mask = ComponentMask());

  /**
   * Same function as above, but taking only one pair of boundary indicator
   * and corresponding boundary function. The same comments apply as for the
   * previous function, in particular about the use of the component mask and
   * the requires size of the function object.
   *
   * @see @ref GlossBoundaryIndicator "Glossary entry on boundary indicators"
   */
  template <class DH>
  void
  interpolate_boundary_values (const Mapping<DH::dimension,DH::space_dimension>            &mapping,
                               const DH                 &dof,
                               const types::boundary_id            boundary_component,
                               const Function<DH::space_dimension,double>           &boundary_function,
                               std::map<types::global_dof_index,double> &boundary_values,
                               const ComponentMask       &component_mask = ComponentMask());

  /**
   * Calls the other interpolate_boundary_values() function, see above, with
   * <tt>mapping=MappingQ1@<dim@>()</tt>. The same comments apply as for the
   * previous function, in particular about the use of the component mask and
   * the requires size of the function object.
   *
   * @see @ref GlossBoundaryIndicator "Glossary entry on boundary indicators"
   */
  template <class DH>
  void
  interpolate_boundary_values (const DH        &dof,
                               const types::boundary_id            boundary_component,
                               const Function<DH::space_dimension,double>           &boundary_function,
                               std::map<types::global_dof_index,double> &boundary_values,
                               const ComponentMask       &component_mask = ComponentMask());


  /**
   * Calls the other interpolate_boundary_values() function, see above, with
   * <tt>mapping=MappingQ1@<dim@>()</tt>. The same comments apply as for the
   * previous function, in particular about the use of the component mask and
   * the requires size of the function object.
   */
  template <class DH>
  void
  interpolate_boundary_values (const DH                &dof,
                               const typename FunctionMap<DH::space_dimension>::type &function_map,
                               std::map<types::global_dof_index,double>         &boundary_values,
                               const ComponentMask               &component_mask = ComponentMask());


  /**
   * Insert the (algebraic) constraints due to Dirichlet boundary conditions
   * into a ConstraintMatrix @p constraints. This function identifies the
   * degrees of freedom subject to Dirichlet boundary conditions, adds them to
   * the list of constrained DoFs in @p constraints and sets the respective
   * inhomogeneity to the value interpolated around the boundary. If this
   * routine encounters a DoF that already is constrained (for instance by a
   * hanging node constraint, see below, or any other type of constraint, e.g.
   * from periodic boundary conditions), the old setting of the constraint
   * (dofs the entry is constrained to, inhomogeneities) is kept and nothing
   * happens.
   *
   * @note When combining adaptively refined meshes with hanging node
   * constraints and boundary conditions like from the current function within
   * one ConstraintMatrix object, the hanging node constraints should always
   * be set first, and then the boundary conditions since boundary conditions
   * are not set in the second operation on degrees of freedom that are
   * already constrained. This makes sure that the discretization remains
   * conforming as is needed. See the discussion on conflicting constraints in
   * the module on @ref constraints .
   *
   * The parameter @p boundary_component corresponds to the number @p
   * boundary_indicator of the face.
   *
   * The flags in the last parameter, @p component_mask denote which
   * components of the finite element space shall be interpolated. If it is
   * left as specified by the default value (i.e. an empty array), all
   * components are interpolated. If it is different from the default value,
   * it is assumed that the number of entries equals the number of components
   * in the boundary functions and the finite element, and those components in
   * the given boundary function will be used for which the respective flag
   * was set in the component mask. See also @ref GlossComponentMask. As an
   * example, assume that you are solving the Stokes equations in 2d, with
   * variables $(u,v,p)$ and that you only want to interpolate boundary values
   * for the pressure, then the component mask should correspond to
   * <code>(true,true,false)</code>.
   *
   * @note Whether a component mask has been specified or not, the number of
   * components of the functions in @p function_map must match that of the
   * finite element used by @p dof. In other words, for the example above, you
   * need to provide a Function object that has 3 components (the two
   * velocities and the pressure), even though you are only interested in the
   * first two of them. interpolate_boundary_values() will then call this
   * function to obtain a vector of 3 values at each interpolation point but
   * only take the first two and discard the third. In other words, you are
   * free to return whatever you like in the third component of the vector
   * returned by Function::vector_value, but the Function object must state
   * that it has 3 components.
   *
   * If the finite element used has shape functions that are non-zero in more
   * than one component (in deal.II speak: they are non-primitive), then these
   * components can presently not be used for interpolating boundary values.
   * Thus, the elements in the component mask corresponding to the components
   * of these non-primitive shape functions must be @p false.
   *
   * See the general documentation of this class for more information.
   *
   * @ingroup constraints
   */
  template <class DH>
  void
  interpolate_boundary_values (const Mapping<DH::dimension,DH::space_dimension>            &mapping,
                               const DH                 &dof,
                               const typename FunctionMap<DH::space_dimension>::type &function_map,
                               ConstraintMatrix              &constraints,
                               const ComponentMask       &component_mask = ComponentMask());

  /**
   * Same function as above, but taking only one pair of boundary indicator
   * and corresponding boundary function. The same comments apply as for the
   * previous function, in particular about the use of the component mask and
   * the requires size of the function object.
   *
   * @ingroup constraints
   *
   * @see @ref GlossBoundaryIndicator "Glossary entry on boundary indicators"
   */
  template <class DH>
  void
  interpolate_boundary_values (const Mapping<DH::dimension,DH::space_dimension> &mapping,
                               const DH                            &dof,
                               const types::boundary_id                  boundary_component,
                               const Function<DH::space_dimension,double> &boundary_function,
                               ConstraintMatrix                    &constraints,
                               const ComponentMask             &component_mask = ComponentMask());

  /**
   * Calls the other interpolate_boundary_values() function, see above, with
   * <tt>mapping=MappingQ1@<dim@>()</tt>. The same comments apply as for the
   * previous function, in particular about the use of the component mask and
   * the requires size of the function object.
   *
   * @ingroup constraints
   *
   * @see @ref GlossBoundaryIndicator "Glossary entry on boundary indicators"
   */
  template <class DH>
  void
  interpolate_boundary_values (const DH                            &dof,
                               const types::boundary_id                  boundary_component,
                               const Function<DH::space_dimension,double> &boundary_function,
                               ConstraintMatrix                    &constraints,
                               const ComponentMask             &component_mask = ComponentMask());


  /**
   * Calls the other interpolate_boundary_values() function, see above, with
   * <tt>mapping=MappingQ1@<dim@>()</tt>. The same comments apply as for the
   * previous function, in particular about the use of the component mask and
   * the requires size of the function object.
   *
   * @ingroup constraints
   */
  template <class DH>
  void
  interpolate_boundary_values (const DH                &dof,
                               const typename FunctionMap<DH::space_dimension>::type &function_map,
                               ConstraintMatrix        &constraints,
                               const ComponentMask &component_mask = ComponentMask());


  /**
   * Project a function or a set of functions to the boundary of the domain.
   * In other words, compute the solution of the following problem: Find $u_h
   * \in V_h$ (where $V_h$ is the finite element space represented by the
   * DoFHandler argument of this function) so that @f{align*} \int_{\Gamma}
   * \varphi_i u_h = \sum_{k \in {\cal K}} \int_{\Gamma_k} \varphi_i f_k,
   * \qquad \forall \varphi_i \in V_h @f} where $\Gamma = \bigcup_{k \in {\cal
   * K}} \Gamma_k$, $\Gamma_k \subset \partial\Omega$, $\cal K$ is the set of
   * indices and $f_k$ the corresponding boundary functions represented in the
   * function map argument @p boundary_values to this function, and the
   * integrals are evaluated by quadrature. This problem has a non-unique
   * solution in the interior, but it is well defined for the degrees of
   * freedom on the part of the boundary, $\Gamma$, for which we do the
   * integration. The values of $u_h|_\Gamma$, i.e., the nodal values of the
   * degrees of freedom of this function along the boundary, are then what is
   * computed by this function.
   *
   * @param mapping The mapping that will be used in the transformations
   * necessary to integrate along the boundary.
   * @param dof The DoFHandler that describes the finite element space and the
   * numbering of degrees of freedom.
   * @param boundary_functions A map from boundary indicators to pointers to
   * functions that describe the desired values on those parts of the boundary
   * marked with this boundary indicator (see @ref GlossBoundaryIndicator
   * "Boundary indicator"). The projection happens on only those parts of the
   * boundary whose indicators are represented in this map.
   * @param q The face quadrature used in the integration necessary to compute
   * the mass matrix and right hand side of the projection.
   * @param boundary_values The result of this function. It is a map
   * containing all indices of degrees of freedom at the boundary (as covered
   * by the boundary parts in @p boundary_functions) and the computed dof
   * value for this degree of freedom.  If @p boundary_values contained values
   * before, the new ones are added, or the old ones overwritten if a node of
   * the boundary part to be projected on was already in this map.
   * @param component_mapping It is sometimes convenient to project a vector-
   * valued function onto only parts of a finite element space (for example,
   * to project a function with <code>dim</code> components onto the velocity
   * components of a <code>dim+1</code> component DoFHandler for a Stokes
   * problem). To allow for this, this argument allows components to be
   * remapped. If the vector is not empty, it has to have one entry for each
   * vector component of the finite element used in @p dof. This entry is the
   * component number in @p boundary_functions that should be used for this
   * component in @p dof. By default, no remapping is applied.
   */
  template <int dim, int spacedim>
  void project_boundary_values (const Mapping<dim, spacedim>       &mapping,
                                const DoFHandler<dim,spacedim>    &dof,
                                const typename FunctionMap<spacedim>::type &boundary_functions,
                                const Quadrature<dim-1>  &q,
                                std::map<types::global_dof_index,double> &boundary_values,
                                std::vector<unsigned int> component_mapping = std::vector<unsigned int>());

  /**
   * Calls the project_boundary_values() function, see above, with
   * <tt>mapping=MappingQ1@<dim@>()</tt>.
   */
  template <int dim, int spacedim>
  void project_boundary_values (const DoFHandler<dim,spacedim>    &dof,
                                const typename FunctionMap<spacedim>::type &boundary_function,
                                const Quadrature<dim-1>  &q,
                                std::map<types::global_dof_index,double> &boundary_values,
                                std::vector<unsigned int> component_mapping = std::vector<unsigned int>());

  /**
   * Same as above, but for objects of type hp::DoFHandler
   */
  template <int dim, int spacedim>
  void project_boundary_values (const hp::MappingCollection<dim, spacedim>       &mapping,
                                const hp::DoFHandler<dim,spacedim>    &dof,
                                const typename FunctionMap<spacedim>::type &boundary_functions,
                                const hp::QCollection<dim-1>  &q,
                                std::map<types::global_dof_index,double> &boundary_values,
                                std::vector<unsigned int> component_mapping = std::vector<unsigned int>());

  /**
   * Calls the project_boundary_values() function, see above, with
   * <tt>mapping=MappingQ1@<dim@>()</tt>.
   */
  template <int dim, int spacedim>
  void project_boundary_values (const hp::DoFHandler<dim,spacedim>    &dof,
                                const typename FunctionMap<spacedim>::type &boundary_function,
                                const hp::QCollection<dim-1>  &q,
                                std::map<types::global_dof_index,double> &boundary_values,
                                std::vector<unsigned int> component_mapping = std::vector<unsigned int>());

  /**
   * Project a function to the boundary of the domain, using the given
   * quadrature formula for the faces. This function identifies the degrees of
   * freedom subject to Dirichlet boundary conditions, adds them to the list
   * of constrained DoFs in @p constraints and sets the respective
   * inhomogeneity to the value resulting from the projection operation. If
   * this routine encounters a DoF that already is constrained (for instance
   * by a hanging node constraint, see below, or any other type of constraint,
   * e.g. from periodic boundary conditions), the old setting of the
   * constraint (dofs the entry is constrained to, inhomogeneities) is kept
   * and nothing happens.
   *
   * @note When combining adaptively refined meshes with hanging node
   * constraints and boundary conditions like from the current function within
   * one ConstraintMatrix object, the hanging node constraints should always
   * be set first, and then the boundary conditions since boundary conditions
   * are not set in the second operation on degrees of freedom that are
   * already constrained. This makes sure that the discretization remains
   * conforming as is needed. See the discussion on conflicting constraints in
   * the module on @ref constraints .
   *
   * If @p component_mapping is empty, it is assumed that the number of
   * components of @p boundary_function matches that of the finite element
   * used by @p dof.
   *
   * In 1d, projection equals interpolation. Therefore,
   * interpolate_boundary_values is called.
   *
   * @arg @p component_mapping: if the components in @p boundary_functions and
   * @p dof do not coincide, this vector allows them to be remapped. If the
   * vector is not empty, it has to have one entry for each component in @p
   * dof. This entry is the component number in @p boundary_functions that
   * should be used for this component in @p dof. By default, no remapping is
   * applied.
   *
   * @ingroup constraints
   */
  template <int dim, int spacedim>
  void project_boundary_values (const Mapping<dim, spacedim>   &mapping,
                                const DoFHandler<dim,spacedim> &dof,
                                const typename FunctionMap<spacedim>::type &boundary_functions,
                                const Quadrature<dim-1>        &q,
                                ConstraintMatrix               &constraints,
                                std::vector<unsigned int>       component_mapping = std::vector<unsigned int>());

  /**
   * Calls the project_boundary_values() function, see above, with
   * <tt>mapping=MappingQ1@<dim@>()</tt>.
   *
   * @ingroup constraints
   */
  template <int dim, int spacedim>
  void project_boundary_values (const DoFHandler<dim,spacedim> &dof,
                                const typename FunctionMap<spacedim>::type &boundary_function,
                                const Quadrature<dim-1>        &q,
                                ConstraintMatrix               &constraints,
                                std::vector<unsigned int>       component_mapping = std::vector<unsigned int>());


  /**
   * Compute constraints that correspond to boundary conditions of the form
   * $\vec{n}\times\vec{u}=\vec{n}\times\vec{f}$, i.e. the tangential
   * components of $u$ and $f$ shall coincide.
   *
   * If the ConstraintMatrix @p constraints contained values or other
   * constraints before, the new ones are added or the old ones overwritten,
   * if a node of the boundary part to be used was already in the list of
   * constraints. This is handled by using inhomogeneous constraints. Please
   * note that when combining adaptive meshes and this kind of constraints,
   * the Dirichlet conditions should be set first, and then completed by
   * hanging node constraints, in order to make sure that the discretization
   * remains consistent. See the discussion on conflicting constraints in the
   * module on @ref constraints .
   *
   * This function is explicitly written to use with the FE_Nedelec elements.
   * Thus it throws an exception, if it is called with other finite elements.
   *
   * The second argument of this function denotes the first vector component
   * in the finite element that corresponds to the vector function that you
   * want to constrain. For example, if we want to solve Maxwell's equations
   * in 3d and the finite element has components $(E_x,E_y,E_z,B_x,B_y,B_z)$
   * and we want the boundary conditions
   * $\vec{n}\times\vec{B}=\vec{n}\times\vec{f}$, then @p
   * first_vector_component would be 3. Vectors are implicitly assumed to have
   * exactly <code>dim</code> components that are ordered in the same way as
   * we usually order the coordinate directions, i.e. $x$-, $y$-, and finally
   * $z$-component.
   *
   * The parameter @p boundary_component corresponds to the number @p
   * boundary_indicator of the face. numbers::internal_face_boundary_id is an
   * illegal value, since it is reserved for interior faces.
   *
   * The last argument is denoted to compute the normal vector $\vec{n}$ at
   * the boundary points.
   *
   * <h4>Computing constraints</h4>
   *
   * To compute the constraints we use projection-based interpolation as
   * proposed in Solin, Segeth and Dolezel (Higher order finite elements,
   * Chapman&amp;Hall, 2004) on every face located at the boundary.
   *
   * First one projects $\vec{f}$ on the lowest-order edge shape functions.
   * Then the remaining part $(I-P_0)\vec{f}$ of the function is projected on
   * the remaining higher-order edge shape functions. In the last step we
   * project $(I-P_0-P_e)\vec{f}$ on the bubble shape functions defined on the
   * face.
   *
   * @ingroup constraints
   *
   * @see @ref GlossBoundaryIndicator "Glossary entry on boundary indicators"
   */
  template <int dim>
  void project_boundary_values_curl_conforming (const DoFHandler<dim> &dof_handler,
                                                const unsigned int first_vector_component,
                                                const Function<dim,double> &boundary_function,
                                                const types::boundary_id boundary_component,
                                                ConstraintMatrix &constraints,
                                                const Mapping<dim> &mapping = StaticMappingQ1<dim>::mapping);

  /**
   * Same as above for the hp-namespace.
   *
   * @ingroup constraints
   *
   * @see @ref GlossBoundaryIndicator "Glossary entry on boundary indicators"
   */
  template <int dim>
  void project_boundary_values_curl_conforming (const hp::DoFHandler<dim> &dof_handler,
                                                const unsigned int first_vector_component,
                                                const Function<dim,double> &boundary_function,
                                                const types::boundary_id boundary_component,
                                                ConstraintMatrix &constraints,
                                                const hp::MappingCollection<dim, dim> &mapping_collection = hp::StaticMappingQ1<dim>::mapping_collection);


  /**
   * Compute constraints that correspond to boundary conditions of the form
   * $\vec{n}^T\vec{u}=\vec{n}^T\vec{f}$, i.e. the normal components of the
   * solution $u$ and a given $f$ shall coincide. The function $f$ is given by
   * @p boundary_function and the resulting constraints are added to @p
   * constraints for faces with boundary indicator @p boundary_component.
   *
   * This function is explicitly written to use with the FE_RaviartThomas
   * elements. Thus it throws an exception, if it is called with other finite
   * elements.
   *
   * If the ConstraintMatrix @p constraints contained values or other
   * constraints before, the new ones are added or the old ones overwritten,
   * if a node of the boundary part to be used was already in the list of
   * constraints. This is handled by using inhomogeneous constraints. Please
   * note that when combining adaptive meshes and this kind of constraints,
   * the Dirichlet conditions should be set first, and then completed by
   * hanging node constraints, in order to make sure that the discretization
   * remains consistent. See the discussion on conflicting constraints in the
   * module on @ref constraints .
   *
   * The argument @p first_vector_component denotes the first vector component
   * in the finite element that corresponds to the vector function $\vec{u}$
   * that you want to constrain. Vectors are implicitly assumed to have
   * exactly <code>dim</code> components that are ordered in the same way as
   * we usually order the coordinate directions, i.e., $x$-, $y$-, and finally
   * $z$-component.
   *
   * The parameter @p boundary_component corresponds to the @p
   * boundary_indicator of the faces where the boundary conditions are
   * applied. numbers::internal_face_boundary_id is an illegal value, since it
   * is reserved for interior faces. The @p mapping is used to compute the
   * normal vector $\vec{n}$ at the boundary points.
   *
   * <h4>Computing constraints</h4>
   *
   * To compute the constraints we use interpolation operator proposed in
   * Brezzi, Fortin (Mixed and Hybrid (Finite Element Methods, Springer, 1991)
   * on every face located at the boundary.
   *
   * @ingroup constraints
   *
   * @see @ref GlossBoundaryIndicator "Glossary entry on boundary indicators"
   */
  template<int dim>
  void project_boundary_values_div_conforming (const DoFHandler<dim> &dof_handler,
                                               const unsigned int first_vector_component,
                                               const Function<dim,double> &boundary_function,
                                               const types::boundary_id boundary_component,
                                               ConstraintMatrix &constraints,
                                               const Mapping<dim> &mapping = StaticMappingQ1<dim>::mapping);

  /**
   * Same as above for the hp-namespace.
   *
   * @ingroup constraints
   *
   * @see @ref GlossBoundaryIndicator "Glossary entry on boundary indicators"
   */
  template<int dim>
  void project_boundary_values_div_conforming (const hp::DoFHandler<dim> &dof_handler,
                                               const unsigned int first_vector_component,
                                               const Function<dim,double> &boundary_function,
                                               const types::boundary_id boundary_component,
                                               ConstraintMatrix &constraints,
                                               const hp::MappingCollection<dim, dim> &mapping_collection = hp::StaticMappingQ1<dim>::mapping_collection);


  /**
   * This function computes the constraints that correspond to boundary
   * conditions of the form $\vec u \cdot \vec n=\vec u_\Gamma \cdot \vec n$,
   * i.e. normal flux constraints if $\vec u$ is a vector-valued quantity.
   * These conditions have exactly the form handled by the ConstraintMatrix
   * class, so instead of creating a map between boundary degrees of freedom
   * and corresponding value, we here create a list of constraints that are
   * written into a ConstraintMatrix. This object may already have some
   * content, for example from hanging node constraints, that remains
   * untouched. These constraints have to be applied to the linear system like
   * any other such constraints, i.e. you have to condense the linear system
   * with the constraints before solving, and you have to distribute the
   * solution vector afterwards.
   *
   * The use of this function is explained in more detail in step-31. It
   * doesn't make much sense in 1d, so the function throws an exception in
   * that case.
   *
   * The second argument of this function denotes the first vector component
   * in the finite element that corresponds to the vector function that you
   * want to constrain. For example, if we were solving a Stokes equation in
   * 2d and the finite element had components $(u,v,p)$, then @p
   * first_vector_component would be zero. On the other hand, if we solved the
   * Maxwell equations in 3d and the finite element has components
   * $(E_x,E_y,E_z,B_x,B_y,B_z)$ and we want the boundary condition $\vec
   * B\cdot \vec n=\vec B_\Gamma\cdot \vec n$, then @p first_vector_component
   * would be 3. Vectors are implicitly assumed to have exactly
   * <code>dim</code> components that are ordered in the same way as we
   * usually order the coordinate directions, i.e. $x$-, $y$-, and finally
   * $z$-component. The function assumes, but can't check, that the vector
   * components in the range
   * <code>[first_vector_component,first_vector_component+dim)</code> come
   * from the same base finite element. For example, in the Stokes example
   * above, it would not make sense to use a
   * <code>FESystem@<dim@>(FE_Q@<dim@>(2), 1, FE_Q@<dim@>(1), dim)</code>
   * (note that the first velocity vector component is a $Q_2$ element,
   * whereas all the other ones are $Q_1$ elements) as there would be points
   * on the boundary where the $x$-velocity is defined but no corresponding
   * $y$- or $z$-velocities.
   *
   * The third argument denotes the set of boundary indicators on which the
   * boundary condition is to be enforced. Note that, as explained below, this
   * is one of the few functions where it makes a difference where we call the
   * function multiple times with only one boundary indicator, or whether we
   * call the function once with the whole set of boundary indicators at once.
   *
   * The forth parameter describes the boundary function that is used for
   * computing these constraints.
   *
   * The mapping argument is used to compute the boundary points where the
   * function needs to request the normal vector $\vec n$ from the boundary
   * description.
   *
   * @note When combining adaptively refined meshes with hanging node
   * constraints and boundary conditions like from the current function within
   * one ConstraintMatrix object, the hanging node constraints should always
   * be set first, and then the boundary conditions since boundary conditions
   * are not set in the second operation on degrees of freedom that are
   * already constrained. This makes sure that the discretization remains
   * conforming as is needed. See the discussion on conflicting constraints in
   * the module on @ref constraints .
   *
   *
   * <h4>Computing constraints in 2d</h4>
   *
   * Computing these constraints requires some smarts. The main question
   * revolves around the question what the normal vector is. Consider the
   * following situation:
   *
   * <p ALIGN="center"> @image html no_normal_flux_1.png </p>
   *
   * Here, we have two cells that use a bilinear mapping (i.e. MappingQ1).
   * Consequently, for each of the cells, the normal vector is perpendicular
   * to the straight edge. If the two edges at the top and right are meant to
   * approximate a curved boundary (as indicated by the dashed line), then
   * neither of the two computed normal vectors are equal to the exact normal
   * vector (though they approximate it as the mesh is refined further). What
   * is worse, if we constrain $\vec u \cdot \vec n= \vec u_\Gamma \cdot \vec
   * n$ at the common vertex with the normal vector from both cells, then we
   * constrain the vector $\vec u$ with respect to two linearly independent
   * vectors; consequently, the constraint would be $\vec u=\vec u_\Gamma$ at
   * this point (i.e. <i>all</i> components of the vector), which is not what
   * we wanted.
   *
   * To deal with this situation, the algorithm works in the following way: at
   * each point where we want to constrain $\vec u$, we first collect all
   * normal vectors that adjacent cells might compute at this point. We then
   * do not constrain $\vec u \cdot \vec n=\vec u_\Gamma \cdot \vec n$ for
   * <i>each</i> of these normal vectors but only for the <i>average</i> of
   * the normal vectors. In the example above, we therefore record only a
   * single constraint $\vec u \cdot \vec {\bar n}=\vec u_\Gamma \cdot \vec
   * {\bar n}$, where $\vec {\bar n}$ is the average of the two indicated
   * normal vectors.
   *
   * Unfortunately, this is not quite enough. Consider the situation here:
   *
   * <p ALIGN="center"> @image html no_normal_flux_2.png </p>
   *
   * If again the top and right edges approximate a curved boundary, and the
   * left boundary a separate boundary (for example straight) so that the
   * exact boundary has indeed a corner at the top left vertex, then the above
   * construction would not work: here, we indeed want the constraint that
   * $\vec u$ at this point (because the normal velocities with respect to
   * both the left normal as well as the top normal vector should be zero),
   * not that the velocity in the direction of the average normal vector is
   * zero.
   *
   * Consequently, we use the following heuristic to determine whether all
   * normal vectors computed at one point are to be averaged: if two normal
   * vectors for the same point are computed on <i>different</i> cells, then
   * they are to be averaged. This covers the first example above. If they are
   * computed from the same cell, then the fact that they are different is
   * considered indication that they come from different parts of the boundary
   * that might be joined by a real corner, and must not be averaged.
   *
   * There is one problem with this scheme. If, for example, the same domain
   * we have considered above, is discretized with the following mesh, then we
   * get into trouble:
   *
   * <p ALIGN="center"> @image html no_normal_flux_3.png </p>
   *
   * Here, the algorithm assumes that the boundary does not have a corner at
   * the point where faces $F1$ and $F2$ join because at that point there are
   * two different normal vectors computed from different cells. If you intend
   * for there to be a corner of the exact boundary at this point, the only
   * way to deal with this is to assign the two parts of the boundary
   * different boundary indicators and call this function twice, once for each
   * boundary indicators; doing so will yield only one normal vector at this
   * point per invocation (because we consider only one boundary part at a
   * time), with the result that the normal vectors will not be averaged. This
   * situation also needs to be taken into account when using this function
   * around reentrant corners on Cartesian meshes. If normal-flux boundary
   * conditions are to be enforced on non-Cartesian meshes around reentrant
   * corners, one may even get cycles in the constraints as one will in
   * general constrain different components from the two sides. In that case,
   * set a no-slip constraint on the reentrant vertex first.
   *
   *
   * <h4>Computing constraints in 3d</h4>
   *
   * The situation is more complicated in 3d. Consider the following case
   * where we want to compute the constraints at the marked vertex:
   *
   * <p ALIGN="center"> @image html no_normal_flux_4.png </p>
   *
   * Here, we get four different normal vectors, one from each of the four
   * faces that meet at the vertex. Even though they may form a complete set
   * of vectors, it is not our intent to constrain all components of the
   * vector field at this point. Rather, we would like to still allow
   * tangential flow, where the term "tangential" has to be suitably defined.
   *
   * In a case like this, the algorithm proceeds as follows: for each cell
   * that has computed two tangential vectors at this point, we compute the
   * unconstrained direction as the outer product of the two tangential
   * vectors (if necessary multiplied by minus one). We then average these
   * tangential vectors. Finally, we compute constraints for the two
   * directions perpendicular to this averaged tangential direction.
   *
   * There are cases where one cell contributes two tangential directions and
   * another one only one; for example, this would happen if both top and
   * front faces of the left cell belong to the boundary selected whereas only
   * the top face of the right cell belongs to it, maybe indicating the the
   * entire front part of the domain is a smooth manifold whereas the top
   * really forms two separate manifolds that meet in a ridge, and that
   * normal-flux boundary conditions are only desired on the front manifold
   * and the right one on top. In cases like these, it's difficult to define
   * what should happen. The current implementation simply ignores the one
   * contribution from the cell that only contributes one normal vector. In
   * the example shown, this is acceptable because the normal vector for the
   * front face of the left cell is the same as the normal vector provided by
   * the front face of the right cell (the surface is planar) but it would be
   * a problem if the front manifold would be curved. Regardless, it is
   * unclear how one would proceed in this case and ignoring the single cell
   * is likely the best one can do.
   *
   *
   * <h4>Results</h4>
   *
   * Because it makes for good pictures, here are two images of vector fields
   * on a circle and on a sphere to which the constraints computed by this
   * function have been applied:
   *
   * <p ALIGN="center">
   * @image html no_normal_flux_5.png
   * @image html no_normal_flux_6.png
   * </p>
   *
   * The vectors fields are not physically reasonable but the tangentiality
   * constraint is clearly enforced. The fact that the vector fields are zero
   * at some points on the boundary is an artifact of the way it is created,
   * it is not constrained to be zero at these points.
   *
   * @ingroup constraints
   *
   * @see @ref GlossBoundaryIndicator "Glossary entry on boundary indicators"
   */
  template <int dim, template <int, int> class DH, int spacedim>
  void
  compute_nonzero_normal_flux_constraints (const DH<dim,spacedim>         &dof_handler,
                                           const unsigned int     first_vector_component,
                                           const std::set<types::boundary_id> &boundary_ids,
                                           typename FunctionMap<spacedim>::type &function_map,
                                           ConstraintMatrix      &constraints,
                                           const Mapping<dim, spacedim>    &mapping = StaticMappingQ1<dim>::mapping);

  /**
   * Same as above for homogeneous normal-flux constraints.
   *
   * @ingroup constraints
   *
   * @see @ref GlossBoundaryIndicator "Glossary entry on boundary indicators"
   */
  template <int dim, template <int, int> class DH, int spacedim>
  void
  compute_no_normal_flux_constraints (const DH<dim,spacedim>         &dof_handler,
                                      const unsigned int     first_vector_component,
                                      const std::set<types::boundary_id> &boundary_ids,
                                      ConstraintMatrix      &constraints,
                                      const Mapping<dim, spacedim>    &mapping = StaticMappingQ1<dim>::mapping);

  /**
   * Compute the constraints that correspond to boundary conditions of the
   * form $\vec u \times \vec n=\vec u_\Gamma \times \vec n$, i.e. tangential
   * flow constraints if $\vec u$ is a vector-valued quantity. This function
   * constrains exactly those vector-valued components that are left
   * unconstrained by compute_no_normal_flux_constraints, and leaves the one
   * component unconstrained that is constrained by
   * compute_no_normal_flux_constraints.
   *
   * @ingroup constraints
   *
   * @see @ref GlossBoundaryIndicator "Glossary entry on boundary indicators"
   */
  template <int dim, template <int, int> class DH, int spacedim>
  void
  compute_nonzero_tangential_flux_constraints (const DH<dim,spacedim>         &dof_handler,
                                               const unsigned int     first_vector_component,
                                               const std::set<types::boundary_id> &boundary_ids,
                                               typename FunctionMap<spacedim>::type &function_map,
                                               ConstraintMatrix      &constraints,
                                               const Mapping<dim, spacedim>    &mapping = StaticMappingQ1<dim>::mapping);

  /**
   * Same as above for homogeneous tangential-flux constraints.
   *
   * @ingroup constraints
   *
   * @see @ref GlossBoundaryIndicator "Glossary entry on boundary indicators"
   */
  template <int dim, template <int, int> class DH, int spacedim>
  void
  compute_normal_flux_constraints (const DH<dim,spacedim>         &dof_handler,
                                   const unsigned int     first_vector_component,
                                   const std::set<types::boundary_id> &boundary_ids,
                                   ConstraintMatrix      &constraints,
                                   const Mapping<dim, spacedim>    &mapping = StaticMappingQ1<dim>::mapping);


  //@}
  /**
   * @name Assembling of right hand sides
   */
  //@{

  /**
   * Create a right hand side vector. Prior content of the given @p rhs_vector
   * vector is deleted.
   *
   * See the general documentation of this class for further information.
   */
  template <int dim, int spacedim>
  void create_right_hand_side (const Mapping<dim, spacedim>    &mapping,
                               const DoFHandler<dim,spacedim> &dof,
                               const Quadrature<dim> &q,
                               const Function<spacedim,double>   &rhs,
                               Vector<double>        &rhs_vector);

  /**
   * Calls the create_right_hand_side() function, see above, with
   * <tt>mapping=MappingQ1@<dim@>()</tt>.
   */
  template <int dim, int spacedim>
  void create_right_hand_side (const DoFHandler<dim,spacedim> &dof,
                               const Quadrature<dim> &q,
                               const Function<spacedim,double>   &rhs,
                               Vector<double>        &rhs_vector);

  /**
   * Like the previous set of functions, but for hp objects.
   */
  template <int dim, int spacedim>
  void create_right_hand_side (const hp::MappingCollection<dim,spacedim>    &mapping,
                               const hp::DoFHandler<dim,spacedim> &dof,
                               const hp::QCollection<dim> &q,
                               const Function<spacedim,double>   &rhs,
                               Vector<double>        &rhs_vector);

  /**
   * Like the previous set of functions, but for hp objects.
   */
  template <int dim, int spacedim>
  void create_right_hand_side (const hp::DoFHandler<dim,spacedim> &dof,
                               const hp::QCollection<dim> &q,
                               const Function<spacedim,double>   &rhs,
                               Vector<double>        &rhs_vector);

  /**
   * Create a right hand side vector for a point source at point @p p. In
   * other words, it creates a vector $F$ so that $F_i = \int_\Omega
   * \delta(x-p) \phi_i(x) dx$. Prior content of the given @p rhs_vector
   * vector is deleted.
   *
   * See the general documentation of this class for further information.
   */
  template <int dim, int spacedim>
  void create_point_source_vector(const Mapping<dim,spacedim>    &mapping,
                                  const DoFHandler<dim,spacedim> &dof,
                                  const Point<spacedim>      &p,
                                  Vector<double>        &rhs_vector);

  /**
   * Calls the create_point_source_vector() function, see above, with
   * <tt>mapping=MappingQ1@<dim@>()</tt>.
   */
  template <int dim, int spacedim>
  void create_point_source_vector(const DoFHandler<dim,spacedim> &dof,
                                  const Point<spacedim>      &p,
                                  Vector<double>        &rhs_vector);

  /**
   * Like the previous set of functions, but for hp objects.
   */
  template <int dim, int spacedim>
  void create_point_source_vector(const hp::MappingCollection<dim,spacedim>    &mapping,
                                  const hp::DoFHandler<dim,spacedim> &dof,
                                  const Point<spacedim>      &p,
                                  Vector<double>        &rhs_vector);

  /**
   * Like the previous set of functions, but for hp objects. The function uses
   * the default Q1 mapping object. Note that if your hp::DoFHandler uses any
   * active fe index other than zero, then you need to call the function above
   * that provides a mapping object for each active fe index.
   */
  template <int dim, int spacedim>
  void create_point_source_vector(const hp::DoFHandler<dim,spacedim> &dof,
                                  const Point<spacedim>      &p,
                                  Vector<double>        &rhs_vector);

  /**
<<<<<<< HEAD
   * Create a right hand side
   * vector for a point source at point @p p. This variation of the function
   * is meant for vector-valued problems with exactly dim components (it will
   * also work for problems with more than dim components, and in this case
   * simply consider only the first dim components of the shape functions).
   * It computes a right hand side that corresponds to a forcing function that
   * is equal to a delta function times a given direction.
   * In other words, it creates a vector $F$ so that
   * $F_i = \int_\Omega [\mathbf d \delta(x-p)] \cdot \phi_i(x) dx$.
   * Note here that $\phi_i$ is a vector-valued function. $\mathbf d$ is
   * the given direction of the source term $\mathbf d \delta(x-p)$ and
   * corresponds to the @p direction argument to be passed to this function.
   *
   * Prior content of the given @p rhs_vector vector is
   * deleted.
=======
   * Create a right hand side vector for a point source at point @p p. This
   * variation of the function is meant for vector-valued problems with
   * exactly dim components (it will also work for problems with more than dim
   * components, and in this case simply consider only the first dim
   * components of the shape functions). It computes a right hand side that
   * corresponds to a forcing function that is equal to a delta function times
   * a given direction. In other words, it creates a vector $F$ so that $F_i =
   * \int_\Omega [\mathbf d \delta(x-p)] \cdot \phi_i(x) dx$. Note here that
   * $\phi_i$ is a vector-valued function. $\mathbf d$ is the given direction
   * of the source term $\mathbf d \delta(x-p)$ and corresponds to the @p
   * direction argument to be passed to this function.
   *
   * Prior content of the given @p rhs_vector vector is deleted.
>>>>>>> f2670cf9
   *
   * See the general documentation of this class for further information.
   */
  template <int dim, int spacedim>
  void create_point_source_vector(const Mapping<dim,spacedim>    &mapping,
                                  const DoFHandler<dim,spacedim> &dof,
                                  const Point<spacedim>          &p,
                                  const Point<dim>               &direction,
                                  Vector<double>                 &rhs_vector);

  /**
   * Calls the create_point_source_vector() function for vector-valued finite
   * elements, see above, with <tt>mapping=MappingQ1@<dim@>()</tt>.
   */
  template <int dim, int spacedim>
  void create_point_source_vector(const DoFHandler<dim,spacedim> &dof,
                                  const Point<spacedim>          &p,
                                  const Point<dim>               &direction,
                                  Vector<double>                 &rhs_vector);

  /**
   * Like the previous set of functions, but for hp objects.
   */
  template <int dim, int spacedim>
  void create_point_source_vector(const hp::MappingCollection<dim,spacedim> &mapping,
                                  const hp::DoFHandler<dim,spacedim>        &dof,
                                  const Point<spacedim>                     &p,
                                  const Point<dim>                          &direction,
                                  Vector<double>                            &rhs_vector);

  /**
   * Like the previous set of functions, but for hp objects. The function uses
   * the default Q1 mapping object. Note that if your hp::DoFHandler uses any
   * active fe index other than zero, then you need to call the function above
   * that provides a mapping object for each active fe index.
   */
  template <int dim, int spacedim>
  void create_point_source_vector(const hp::DoFHandler<dim,spacedim> &dof,
                                  const Point<spacedim>              &p,
                                  const Point<dim>                   &direction,
                                  Vector<double>                     &rhs_vector);

  /**
   * Create a right hand side vector from boundary forces. Prior content of
   * the given @p rhs_vector vector is deleted.
   *
   * See the general documentation of this class for further information.
   *
   * @see @ref GlossBoundaryIndicator "Glossary entry on boundary indicators"
   */
  template <int dim, int spacedim>
  void create_boundary_right_hand_side (const Mapping<dim,spacedim>      &mapping,
                                        const DoFHandler<dim,spacedim>   &dof,
                                        const Quadrature<dim-1> &q,
                                        const Function<spacedim,double>     &rhs,
                                        Vector<double>          &rhs_vector,
                                        const std::set<types::boundary_id> &boundary_indicators = std::set<types::boundary_id>());

  /**
   * Calls the create_boundary_right_hand_side() function, see above, with
   * <tt>mapping=MappingQ1@<dim@>()</tt>.
   *
   * @see @ref GlossBoundaryIndicator "Glossary entry on boundary indicators"
   */
  template <int dim, int spacedim>
  void create_boundary_right_hand_side (const DoFHandler<dim,spacedim>   &dof,
                                        const Quadrature<dim-1> &q,
                                        const Function<spacedim,double>     &rhs,
                                        Vector<double>          &rhs_vector,
                                        const std::set<types::boundary_id> &boundary_indicators = std::set<types::boundary_id>());

  /**
   * Same as the set of functions above, but for hp objects.
   *
   * @see @ref GlossBoundaryIndicator "Glossary entry on boundary indicators"
   */
  template <int dim, int spacedim>
  void create_boundary_right_hand_side (const hp::MappingCollection<dim,spacedim>      &mapping,
                                        const hp::DoFHandler<dim,spacedim>   &dof,
                                        const hp::QCollection<dim-1> &q,
                                        const Function<spacedim,double>     &rhs,
                                        Vector<double>          &rhs_vector,
                                        const std::set<types::boundary_id> &boundary_indicators = std::set<types::boundary_id>());

  /**
   * Calls the create_boundary_right_hand_side() function, see above, with a
   * single Q1 mapping as collection. This function therefore will only work
   * if the only active fe index in use is zero.
   *
   * @see @ref GlossBoundaryIndicator "Glossary entry on boundary indicators"
   */
  template <int dim, int spacedim>
  void create_boundary_right_hand_side (const hp::DoFHandler<dim,spacedim>   &dof,
                                        const hp::QCollection<dim-1> &q,
                                        const Function<spacedim,double>     &rhs,
                                        Vector<double>          &rhs_vector,
                                        const std::set<types::boundary_id> &boundary_indicators = std::set<types::boundary_id>());

  //@}
  /**
   * @name Evaluation of functions and errors
   */
  //@{

  /**
   * Compute the error of the finite element solution.  Integrate the
   * difference between a reference function which is given as a continuous
   * function object, and a finite element function. The result of this
   * function is the vector @p difference that contains one value per active
   * cell $K$ of the triangulation. Each of the values of this vector $d$
   * equals @f{align*} d_K = \| u-u_h \|_X @f} where $X$ denotes the norm
   * chosen and $u$ represents the exact solution.
   *
   * It is assumed that the number of components of the function @p
   * exact_solution matches that of the finite element used by @p dof.
   *
   * @param[in] mapping The mapping that is used when integrating the
   * difference $u-u_h$.
   * @param[in] dof The DoFHandler object that describes the finite element
   * space in which the solution vector lives.
   * @param[in] fe_function A vector with nodal values representing the
   * numerical approximation $u_h$. This vector needs to correspond to the
   * finite element space represented by @p dof.
   * @param[in] exact_solution The exact solution that is used to compute the
   * error.
   * @param[out] difference The vector of values $d_K$ computed as above.
   * @param[in] q The quadrature formula used to approximate the integral
   * shown above. Note that some quadrature formulas are more useful than
   * other in integrating $u-u_h$. For example, it is known that the $Q_1$
   * approximation $u_h$ to the exact solution $u$ of a Laplace equation is
   * particularly accurate (in fact, superconvergent, i.e. accurate to higher
   * order) at the 4 Gauss points of a cell in 2d (or 8 points in 3d) that
   * correspond to a QGauss(2) object. Consequently, because a QGauss(2)
   * formula only evaluates the two solutions at these particular points,
   * choosing this quadrature formula may indicate an error far smaller than
   * it actually is.
   * @param[in] norm The norm $X$ shown above that should be computed.
   * @param[in] weight The additional argument @p weight allows to evaluate
   * weighted norms.  The weight function may be scalar, establishing a weight
   * in the domain for all components equally. This may be used, for instance,
   * to only integrate over parts of the domain. The weight function may also
   * be vector-valued, with as many components as the finite element: Then,
   * different components get different weights. A typical application is when
   * the error with respect to only one or a subset of the solution variables
   * is to be computed, in which the other components would have weight values
   * equal to zero. The ComponentSelectFunction class is particularly useful
   * for this purpose as it provides such as "mask" weight.. The weight
   * function is expected to be positive, but negative values are not
   * filtered. By default, no weighting function is given, i.e. weight=1 in
   * the whole domain for all vector components uniformly.
   * @param[in] exponent This value denotes the $p$ used in computing
   * $L^p$-norms and $W^{1,p}$-norms. The value is ignores if a @p norm other
   * than NormType::Lp_norm or NormType::W1p_norm is chosen.
   *
   *
   * See the general documentation of this class for more information.
   *
   * @note If the integration here happens over the cells of a
   * parallel::distribute::Triangulation object, then this function computes
   * the vector elements $d_K$ for an output vector with as many cells as
   * there are active cells of the triangulation object of the current
   * processor. However, not all active cells are in fact locally owned: some
   * may be ghost or artificial cells (see @ref GlossGhostCell "here" and
   * @ref GlossArtificialCell "here"). The vector computed will, in the case of
   * a distributed triangulation, contain zeros for cells that are not locally
   * owned. As a consequence, in order to compute the <i>global</i> $L_2$
   * error (for example), the errors from different processors need to be
   * combined, but this is simple because every processor only computes
   * contributions for those cells of the global triangulation it locally owns
   * (and these sets are, by definition, mutually disjoint). Consequently, the
   * following piece of code computes the global $L_2$ error across multiple
   * processors sharing a parallel::distribute::Triangulation:
   * @code
   *    Vector<double> local_errors (tria.n_active_cells());
   *    VectorTools::integrate_difference (mapping, dof,
   *                                       solution, exact_solution,
   *                                       local_errors,
   *                                       QGauss<dim>(fe.degree+2),
   *                                       NormType::L2_norm);
   *    const double total_local_error = local_errors.l2_norm();
   *    const double total_global_error
   *      = std::sqrt (Utilities::MPI::sum (total_local_error * total_local_error, MPI_COMM_WORLD));
   * @endcode
   * The squaring and taking the square root is necessary in order to compute
   * the sum of squares of norms over all all cells in the definition of the
   * $L_2$ norm: @f{align*} \textrm{error} = \sqrt{\sum_K
   * \|u-u_h\|_{L_2(K)}^2} @f} Obviously, if you are interested in computing
   * the $L_1$ norm of the error, the correct form of the last two lines would
   * have been
   * @code
   *    const double total_local_error = local_errors.l1_norm();
   *    const double total_global_error
   *      = Utilities::MPI::sum (total_local_error, MPI_COMM_WORLD);
   * @endcode
   * instead, and similar considerations hold when computing the $L_\infty$
   * norm of the error.
   *
   * Instantiations for this template are provided for some vector types (see
   * the general documentation of the class), but only for InVectors as in the
   * documentation of the class, OutVector only Vector<double> and
   * Vector<float>.
   */
  template <int dim, class InVector, class OutVector, int spacedim>
  void integrate_difference (const Mapping<dim,spacedim>    &mapping,
                             const DoFHandler<dim,spacedim> &dof,
                             const InVector                 &fe_function,
                             const Function<spacedim,double>       &exact_solution,
                             OutVector                      &difference,
                             const Quadrature<dim>          &q,
                             const NormType                 &norm,
                             const Function<spacedim,double>       *weight = 0,
                             const double exponent = 2.);

  /**
   * Calls the integrate_difference() function, see above, with
   * <tt>mapping=MappingQ1@<dim@>()</tt>.
   */
  template <int dim, class InVector, class OutVector, int spacedim>
  void integrate_difference (const DoFHandler<dim,spacedim> &dof,
                             const InVector                 &fe_function,
                             const Function<spacedim,double>       &exact_solution,
                             OutVector                      &difference,
                             const Quadrature<dim>          &q,
                             const NormType                 &norm,
                             const Function<spacedim,double>       *weight = 0,
                             const double exponent = 2.);

  /**
   * Same as above for hp.
   */
  template <int dim, class InVector, class OutVector, int spacedim>
  void integrate_difference (const hp::MappingCollection<dim,spacedim> &mapping,
                             const hp::DoFHandler<dim,spacedim>        &dof,
                             const InVector                            &fe_function,
                             const Function<spacedim,double>                  &exact_solution,
                             OutVector                                 &difference,
                             const hp::QCollection<dim>                &q,
                             const NormType                            &norm,
                             const Function<spacedim,double>                  *weight = 0,
                             const double exponent = 2.);

  /**
   * Calls the integrate_difference() function, see above, with
   * <tt>mapping=MappingQ1@<dim@>()</tt>.
   */
  template <int dim, class InVector, class OutVector, int spacedim>
  void integrate_difference (const hp::DoFHandler<dim,spacedim> &dof,
                             const InVector                     &fe_function,
                             const Function<spacedim,double>           &exact_solution,
                             OutVector                          &difference,
                             const hp::QCollection<dim>         &q,
                             const NormType                     &norm,
                             const Function<spacedim,double>           *weight = 0,
                             const double exponent = 2.);

  /**
   * Point error evaluation. Find the first cell containing the given point
   * and compute the difference of a (possibly vector-valued) finite element
   * function and a continuous function (with as many vector components as the
   * finite element) at this point.
   *
   * This is a wrapper function using a Q1-mapping for cell boundaries to call
   * the other point_difference() function.
   *
   * @note If the cell in which the point is found is not locally owned, an
   * exception of type VectorTools::ExcPointNotAvailableHere is thrown.
   */
  template <int dim, class InVector, int spacedim>
  void point_difference (const DoFHandler<dim,spacedim> &dof,
                         const InVector                 &fe_function,
                         const Function<spacedim,double>       &exact_solution,
                         Vector<double>                 &difference,
                         const Point<spacedim>          &point);

  /**
   * Point error evaluation. Find the first cell containing the given point
   * and compute the difference of a (possibly vector-valued) finite element
   * function and a continuous function (with as many vector components as the
   * finite element) at this point.
   *
   * Compared with the other function of the same name, this function uses an
   * arbitrary mapping to evaluate the difference.
   *
   * @note If the cell in which the point is found is not locally owned, an
   * exception of type VectorTools::ExcPointNotAvailableHere is thrown.
   */
  template <int dim, class InVector, int spacedim>
  void point_difference (const Mapping<dim, spacedim>   &mapping,
                         const DoFHandler<dim,spacedim> &dof,
                         const InVector                 &fe_function,
                         const Function<spacedim,double>       &exact_solution,
                         Vector<double>                 &difference,
                         const Point<spacedim>          &point);

  /**
   * Evaluate a possibly vector-valued finite element function defined by the
   * given DoFHandler and nodal vector at the given point, and return the
   * (vector) value of this function through the last argument.
   *
   * This is a wrapper function using a Q1-mapping for cell boundaries to call
   * the other point_difference() function.
   *
   * @note If the cell in which the point is found is not locally owned, an
   * exception of type VectorTools::ExcPointNotAvailableHere is thrown.
   */
  template <int dim, class InVector, int spacedim>
  void
  point_value (const DoFHandler<dim,spacedim> &dof,
               const InVector                 &fe_function,
               const Point<spacedim>          &point,
               Vector<double>                 &value);

  /**
   * Same as above for hp.
   *
   * @note If the cell in which the point is found is not locally owned, an
   * exception of type VectorTools::ExcPointNotAvailableHere is thrown.
   */
  template <int dim, class InVector, int spacedim>
  void
  point_value (const hp::DoFHandler<dim,spacedim> &dof,
               const InVector                     &fe_function,
               const Point<spacedim>              &point,
               Vector<double>                     &value);

  /**
   * Evaluate a scalar finite element function defined by the given DoFHandler
   * and nodal vector at the given point, and return the value of this
   * function.
   *
   * Compared with the other function of the same name, this is a wrapper
   * function using a Q1-mapping for cells.
   *
   * This function is used in the "Possibilities for extensions" part of the
   * results section of @ref step_3 "step-3".
   *
   * @note If the cell in which the point is found is not locally owned, an
   * exception of type VectorTools::ExcPointNotAvailableHere is thrown.
   */
  template <int dim, class InVector, int spacedim>
  double
  point_value (const DoFHandler<dim,spacedim> &dof,
               const InVector                 &fe_function,
               const Point<spacedim>          &point);

  /**
   * Same as above for hp.
   *
   * @note If the cell in which the point is found is not locally owned, an
   * exception of type VectorTools::ExcPointNotAvailableHere is thrown.
   */
  template <int dim, class InVector, int spacedim>
  double
  point_value (const hp::DoFHandler<dim,spacedim> &dof,
               const InVector                     &fe_function,
               const Point<spacedim>              &point);

  /**
   * Evaluate a possibly vector-valued finite element function defined by the
   * given DoFHandler and nodal vector at the given point, and return the
   * (vector) value of this function through the last argument.
   *
   * Compared with the other function of the same name, this function uses an
   * arbitrary mapping to evaluate the difference.
   *
   * @note If the cell in which the point is found is not locally owned, an
   * exception of type VectorTools::ExcPointNotAvailableHere is thrown.
   */
  template <int dim, class InVector, int spacedim>
  void
  point_value (const Mapping<dim, spacedim>   &mapping,
               const DoFHandler<dim,spacedim> &dof,
               const InVector                 &fe_function,
               const Point<spacedim>          &point,
               Vector<double>                 &value);

  /**
   * Same as above for hp.
   *
   * @note If the cell in which the point is found is not locally owned, an
   * exception of type VectorTools::ExcPointNotAvailableHere is thrown.
   */
  template <int dim, class InVector, int spacedim>
  void
  point_value (const hp::MappingCollection<dim, spacedim> &mapping,
               const hp::DoFHandler<dim,spacedim>         &dof,
               const InVector                             &fe_function,
               const Point<spacedim>                      &point,
               Vector<double>                             &value);

  /**
   * Evaluate a scalar finite element function defined by the given DoFHandler
   * and nodal vector at the given point, and return the value of this
   * function.
   *
   * Compared with the other function of the same name, this function uses an
   * arbitrary mapping to evaluate the difference.
   *
   * @note If the cell in which the point is found is not locally owned, an
   * exception of type VectorTools::ExcPointNotAvailableHere is thrown.
   */
  template <int dim, class InVector, int spacedim>
  double
  point_value (const Mapping<dim,spacedim>    &mapping,
               const DoFHandler<dim,spacedim> &dof,
               const InVector                 &fe_function,
               const Point<spacedim>          &point);

  /**
   * Same as above for hp.
   *
   * @note If the cell in which the point is found is not locally owned, an
   * exception of type VectorTools::ExcPointNotAvailableHere is thrown.
   */
  template <int dim, class InVector, int spacedim>
  double
  point_value (const hp::MappingCollection<dim,spacedim> &mapping,
               const hp::DoFHandler<dim,spacedim>        &dof,
               const InVector                            &fe_function,
               const Point<spacedim>                     &point);

  //@}
  /**
   * Mean value operations
   */
  //@{

  /**
   * Subtract the (algebraic) mean value from a vector.
   *
   * This function is most frequently used as a mean-value filter for Stokes:
   * The pressure in Stokes' equations with only Dirichlet boundaries for the
   * velocities is only determined up to a constant. This function allows to
   * subtract the mean value of the pressure. It is usually called in a
   * preconditioner and generates updates with mean value zero. The mean value
   * is computed as the mean value of the degrees of freedom values as given
   * by the input vector; they are not weighted by the area of cells, i.e. the
   * mean is computed as $\sum_i v_i$, rather than as $\int_\Omega v(x) =
   * \int_\Omega \sum_i v_i \phi_i(x)$. The latter can be obtained from the
   * VectorTools::compute_mean_function, however.
   *
   * Apart from the vector @p v to operate on, this function takes a boolean
   * mask @p p_select that has a true entry for every element of the vector
   * for which the mean value shall be computed and later subtracted. The
   * argument is used to denote which components of the solution vector
   * correspond to the pressure, and avoid touching all other components of
   * the vector, such as the velocity components. (Note, however, that the
   * mask is not a @ref GlossComponentMask operating on the vector components
   * of the finite element the solution vector @p v may be associated with;
   * rather, it is a mask on the entire vector, without reference to what the
   * vector elements mean.)
   *
   * The boolean mask @p p_select has an empty vector as default value, which
   * will be interpreted as selecting all vector elements, hence, subtracting
   * the algebraic mean value on the whole vector. This allows to call this
   * function without a boolean mask if the whole vector should be processed.
   *
   * @note In the context of using this function to filter out the kernel of
   * an operator (such as the null space of the Stokes operator that consists
   * of the constant pressures), this function only makes sense for finite
   * elements for which the null space indeed consists of the vector
   * $(1,1,\ldots,1)^T$. This is the case for example for the usual Lagrange
   * elements where the sum of all shape functions equals the function that is
   * constant one. However, it is not true for some other functions: for
   * example, for the FE_DGP element (another valid choice for the pressure in
   * Stokes discretizations), the first shape function on each cell is
   * constant while further elements are $L_2$ orthogonal to it (on the
   * reference cell); consequently, the sum of all shape functions is not
   * equal to one, and the vector that is associated with the constant mode is
   * not equal to $(1,1,\ldots,1)^T$. For such elements, a different procedure
   * has to be used when subtracting the mean value.
   */
  template <class VECTOR>
  void subtract_mean_value(VECTOR                  &v,
                           const std::vector<bool> &p_select = std::vector<bool>());


  /**
   * Compute the mean value of one component of the solution.
   *
   * This function integrates the chosen component over the whole domain and
   * returns the result, i.e. it computes $\int_\Omega [u_h(x)]_c \; dx$ where
   * $c$ is the vector component and $u_h$ is the function representation of
   * the nodal vector given as fourth argument. The integral is evaluated
   * numerically using the quadrature formula given as third argument.
   *
   * This function is used in the "Possibilities for extensions" part of the
   * results section of @ref step_3 "step-3".
   *
   * @note The function is most often used when solving a problem whose
   * solution is only defined up to a constant, for example a pure Neumann
   * problem or the pressure in a Stokes or Navier-Stokes problem. In both
   * cases, subtracting the mean value as computed by the current function,
   * from the nodal vector does not generally yield the desired result of a
   * finite element function with mean value zero. In fact, it only works for
   * Lagrangian elements. For all other elements, you will need to compute the
   * mean value and subtract it right inside the evaluation routine.
   */
  template <int dim, class InVector, int spacedim>
  double compute_mean_value (const Mapping<dim, spacedim>   &mapping,
                             const DoFHandler<dim,spacedim> &dof,
                             const Quadrature<dim>          &quadrature,
                             const InVector                 &v,
                             const unsigned int              component);

  /**
   * Calls the other compute_mean_value() function, see above, with
   * <tt>mapping=MappingQ1@<dim@>()</tt>.
   */
  template <int dim, class InVector, int spacedim>
  double compute_mean_value (const DoFHandler<dim,spacedim> &dof,
                             const Quadrature<dim>          &quadrature,
                             const InVector                 &v,
                             const unsigned int              component);
  //@}


  /**
   * Exception.
   */
  DeclException0(ExcInvalidMaterialIndicator);

  /**
   * Exception
   */
  DeclException0 (ExcInvalidBoundaryIndicator);

  /**
   * Exception
   */
  DeclException0 (ExcNonInterpolatingFE);

  /**
   * Exception
   */
  DeclException0 (ExcPointNotAvailableHere);
}


DEAL_II_NAMESPACE_CLOSE

#endif<|MERGE_RESOLUTION|>--- conflicted
+++ resolved
@@ -1514,23 +1514,6 @@
                                   Vector<double>        &rhs_vector);
 
   /**
-<<<<<<< HEAD
-   * Create a right hand side
-   * vector for a point source at point @p p. This variation of the function
-   * is meant for vector-valued problems with exactly dim components (it will
-   * also work for problems with more than dim components, and in this case
-   * simply consider only the first dim components of the shape functions).
-   * It computes a right hand side that corresponds to a forcing function that
-   * is equal to a delta function times a given direction.
-   * In other words, it creates a vector $F$ so that
-   * $F_i = \int_\Omega [\mathbf d \delta(x-p)] \cdot \phi_i(x) dx$.
-   * Note here that $\phi_i$ is a vector-valued function. $\mathbf d$ is
-   * the given direction of the source term $\mathbf d \delta(x-p)$ and
-   * corresponds to the @p direction argument to be passed to this function.
-   *
-   * Prior content of the given @p rhs_vector vector is
-   * deleted.
-=======
    * Create a right hand side vector for a point source at point @p p. This
    * variation of the function is meant for vector-valued problems with
    * exactly dim components (it will also work for problems with more than dim
@@ -1544,7 +1527,6 @@
    * direction argument to be passed to this function.
    *
    * Prior content of the given @p rhs_vector vector is deleted.
->>>>>>> f2670cf9
    *
    * See the general documentation of this class for further information.
    */
