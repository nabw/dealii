--- conflicted
+++ resolved
@@ -17,27 +17,4 @@
 # Configuration for the Ginkgo library:
 #
 
-<<<<<<< HEAD
-MACRO(FEATURE_GINKGO_ERROR_MESSAGE)
-  MESSAGE(FATAL_ERROR "\n"
-    "Could not find Ginkgo and supporting libraries!\n"
-    "Please ensure that the libraries are installed on your computer.\n"
-    "If the libraries are not at a default location, either provide some hints\n"
-    "for the autodetection:\n"
-    "    $ GINKGO_DIR=\"...\" cmake <...>\n"
-    "    $ cmake -DGINKGO_DIR=\"...\" <...>\n"
-    "or set the relevant variables by hand in ccmake.\n"
-    "Relevant hints for GINKGO are GINKGO_DIR.\n"
-    )
-ENDMACRO()
-
-MACRO(FEATURE_GINKGO_CONFIGURE_EXTERNAL)
-  SET(DEAL_II_GINKGO_BUILT_REFERENCE ${GINKGO_BUILT_REFERENCE})
-  SET(DEAL_II_GINKGO_BUILT_OPENMP ${GINKGO_BUILT_OMP})
-  SET(DEAL_II_GINKGO_BUILT_CUDA ${GINKGO_BUILT_CUDA})
-ENDMACRO()
-
 CONFIGURE_FEATURE(GINKGO)
-=======
-CONFIGURE_FEATURE(GINKGO)
->>>>>>> 16ac9ce2
